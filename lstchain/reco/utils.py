--- conflicted
+++ resolved
@@ -19,11 +19,8 @@
 from astropy.time import Time
 from . import disp
 from warnings import warn
-<<<<<<< HEAD
 import pandas as pd
-=======
 import logging
->>>>>>> 40e6410b
 
 __all__ = [
     'alt_to_theta',
