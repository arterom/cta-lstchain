"""This is a module for extracting data from simtelarray files and
calculate image parameters of the events: Hillas parameters, timing
parameters. They can be stored in HDF5 file. The option of saving the
full camera image is also available.

"""
import os
import logging
import math
from functools import partial
import numpy as np
from pathlib import Path
import pandas as pd
import tables
import astropy.units as u
from astropy.table import Table
from traitlets.config import Config

from ctapipe.utils import get_dataset_path
from ctapipe.io import event_source, HDF5TableWriter
from ctapipe.instrument import OpticsDescription
from ctapipe.image import (
    hillas_parameters,
    tailcuts_clean,
    HillasParameterizationError,
)
from ctapipe.image.cleaning import number_of_islands
from itertools import chain

from . import utils
from .volume_reducer import apply_volume_reduction
from ..io.lstcontainers import ExtraImageInfo, DL1MonitoringEventIndexContainer
from ..calib.camera import lst_calibration, load_calibrator_from_config
from ..calib.camera.calibration_calculator import CalibrationCalculator
from ..io import DL1ParametersContainer, standard_config, replace_config
from ..image.muon import analyze_muon_event, tag_pix_thr
from ..image.muon import create_muon_table, fill_muon_event
from ..io import (
    write_simtel_energy_histogram,
    write_mcheader,
    write_array_info,
    global_metadata,
    add_global_metadata,
    write_metadata,
    write_subarray_tables,
    write_calibration_data
)

from ..io.io import add_column_table

from . import disp
from .utils import sky_to_camera
from .utils import unix_tai_to_utc
from ..calib.camera.calibrator import LSTCameraCalibrator
from ..calib.camera.r0 import LSTR0Corrections
from ..pointing import PointingPosition

logger = logging.getLogger(__name__)


__all__ = [
    'get_dl1',
    'r0_to_dl1',
    'add_disp_to_parameters_table',
]


cleaning_method = tailcuts_clean


filters = tables.Filters(
    complevel=5,            # enable compression, with level 0=disabled, 9=max
    complib='blosc:zstd',   # compression using blosc
    fletcher32=True,        # attach a checksum to each chunk for error correction
    bitshuffle=False,       # for BLOSC, shuffle bits for better compression
)


def get_dl1(
    calibrated_event,
    telescope_id,
    dl1_container=None,
    custom_config={},
    use_main_island=True,
):
    """
    Return a DL1ParametersContainer of extracted features from a calibrated event.
    The DL1ParametersContainer can be passed to be filled if created outside the function
    (faster for multiple event processing)

    Parameters
    ----------
    calibrated_event: ctapipe event container
    telescope_id: `int`
    dl1_container: DL1ParametersContainer
    custom_config: path to a configuration file
        configuration used for tailcut cleaning
        superseeds the standard configuration
    use_main_island: `bool` Use only the main island
        to calculate DL1 parameters

    Returns
    -------
    DL1ParametersContainer
    """

    config = replace_config(standard_config, custom_config)
    cleaning_parameters = config["tailcut"]

    dl1_container = DL1ParametersContainer() if dl1_container is None else dl1_container

    tel = calibrated_event.inst.subarray.tels[telescope_id]
    dl1 = calibrated_event.dl1.tel[telescope_id]
    camera = tel.camera

    image = dl1.image
    pulse_time = dl1.pulse_time

    signal_pixels = cleaning_method(camera, image, **cleaning_parameters)
    n_pixels = np.count_nonzero(signal_pixels)

    if n_pixels > 0:
        # check the number of islands
        num_islands, island_labels = number_of_islands(camera, signal_pixels)

        if use_main_island:
            n_pixels_on_island = np.bincount(island_labels.astype(np.int))
            n_pixels_on_island[0] = 0  # first island is no-island and should not be considered
            max_island_label = np.argmax(n_pixels_on_island)
            signal_pixels[island_labels != max_island_label] = False

        hillas = hillas_parameters(camera[signal_pixels], image[signal_pixels])

        # Fill container
        dl1_container.fill_hillas(hillas)
        dl1_container.fill_event_info(calibrated_event)
        dl1_container.set_mc_core_distance(calibrated_event, telescope_id)
        dl1_container.set_mc_type(calibrated_event)
        dl1_container.set_timing_features(camera[signal_pixels],
                                          image[signal_pixels],
                                          pulse_time[signal_pixels],
                                          hillas)
        dl1_container.set_leakage(camera, image, signal_pixels)
        dl1_container.set_concentration(camera, image, hillas)
        dl1_container.n_pixels = n_pixels
        dl1_container.n_islands = num_islands
        dl1_container.set_telescope_info(calibrated_event, telescope_id)


        return dl1_container

    else:
        return None


def r0_to_dl1(
    input_filename=get_dataset_path('gamma_test_large.simtel.gz'),
    output_filename=None,
    custom_config={},
    pedestal_path=None,
    calibration_path=None,
    time_calibration_path=None,
    pointing_file_path=None,
    ucts_t0_dragon=math.nan,
    dragon_counter0=math.nan,
    ucts_t0_tib=math.nan,
    tib_counter0=math.nan
):
    """
    Chain r0 to dl1
    Save the extracted dl1 parameters in output_filename

    Parameters
    ----------
    input_filename: str
        path to input file, default: `gamma_test_large.simtel.gz`
    output_filename: str
        path to output file, default: `./` + basename(input_filename)
    custom_config: path to a configuration file
    pedestal_path: Path to the DRS4 pedestal file
    calibration_path: Path to the file with calibration constants and
        pedestals
    time_calibration_path: Path to the DRS4 time correction file
    pointing_file_path: path to the Drive log with the pointing information
    ucts_t0_dragon: first valid ucts_time
    dragon_counter0: Dragon counter corresponding to ucts_t0_dragon
    ucts_t0_tib: first valid ucts_time for the first valid TIB counter
    tib_counter0: first valid TIB counter

    Returns
    -------

    """
    if output_filename is None:
        if input_filename.startswith('LST'):
            output_filename = (
                'dl1_' + os.path.basename(input_filename).split('.', 5)[0] + '.'
                + os.path.basename(input_filename).split('.', 5)[2] + '.'
                + os.path.basename(input_filename).split('.', 5)[3] + '.h5'
                )
        else:
            p = Path(input_filename)
            output_filename = p.with_name('dl1_' + p.name).with_suffix('.h5')

    if os.path.exists(output_filename):
        raise IOError(output_filename + ' exists, exiting.')

    config = replace_config(standard_config, custom_config)

    custom_calibration = config["custom_calibration"]

    source = event_source(input_filename)

    is_simu = source.metadata['is_simulation']

    source.allowed_tels = config["allowed_tels"]
    if config["max_events"] is not None:
        source.max_events = config["max_events"]

    metadata = global_metadata(source)
    write_metadata(metadata, output_filename)

    cal_mc = load_calibrator_from_config(config)

    # minimum number of pe in a pixel to include it
    # in calculation of muon ring time (peak sample):
    min_pe_for_muon_t_calc = 10.

    # Dictionary to store muon ring parameters
    muon_parameters = create_muon_table()

    if not is_simu:

        # TODO : add DRS4 calibration config in config file, read it and pass it here
        r0_r1_calibrator = LSTR0Corrections(
            pedestal_path=pedestal_path, tel_id=1,
        )

        # all this will be cleaned up in a next PR related to the configuration files

        r1_dl1_calibrator = LSTCameraCalibrator(calibration_path = calibration_path,
                                                time_calibration_path = time_calibration_path,
                                                extractor_product = config['image_extractor'],
                                                gain_threshold = Config(config).gain_selector_config['threshold'],
                                                config = Config(config),
                                                allowed_tels = [1],
                                                )

        # Pulse extractor for muon ring analysis. Same parameters (window_width and _shift) as the one for showers, but
        # using GlobalPeakWindowSum, since the signal for the rings is expected to be very isochronous
        r1_dl1_calibrator_for_muon_rings = LSTCameraCalibrator(calibration_path = calibration_path,
                                                               time_calibration_path = time_calibration_path,
                                                               extractor_product = config['image_extractor_for_muons'],
                                                               gain_threshold = Config(config).gain_selector_config['threshold'],
                                                               config = Config(config),
                                                               allowed_tels = [1],)


        # Component to process interleaved pedestal and flat-fields
        calib_config = Config(config)

        # set time calibration path for flatfield trailet ()
        calib_config.FlasherFlatFieldCalculator.time_calibration_path = time_calibration_path

        calibration_calculator = CalibrationCalculator.from_name(
            config['calibration_product'],
            config=calib_config
        )


    calibration_index = DL1MonitoringEventIndexContainer()

    dl1_container = DL1ParametersContainer()

    if pointing_file_path:
        # Open drive report
        pointings = PointingPosition(drive_path=pointing_file_path)
        drive_data = pointings._read_drive_report()

    extra_im = ExtraImageInfo()
    extra_im.prefix = ''  # get rid of the prefix

    # get the first event to write array info and mc header
    event_iter = iter(source)
    first_event = next(event_iter)

    # Write extra information to the DL1 file
    write_array_info(first_event, output_filename)
    if is_simu:
        write_mcheader(
            first_event.mcheader,
            output_filename,
            obs_id=first_event.r0.obs_id,
            filters=filters,
            metadata=metadata,
        )

    with HDF5TableWriter(
        filename=output_filename,
        group_name='dl1/event',
        mode='a',
        filters=filters,
        add_prefix=True,
        # overwrite=True,
    ) as writer:

        if is_simu:
            subarray = first_event.inst.subarray
            # build a mapping of tel_id back to tel_index:
            # (note this should be part of SubarrayDescription)
            idx = np.zeros(max(subarray.tel_indices) + 1)
            for key, val in subarray.tel_indices.items():
                idx[key] = val

            # the final transform then needs the mapping and the number of telescopes
            tel_list_transform = partial(
                utils.expand_tel_list,
                max_tels=len(first_event.inst.subarray.tel) + 1,
            )

            writer.add_column_transform(
                table_name='subarray/trigger',
                col_name='tels_with_trigger',
                transform=tel_list_transform
            )

        # Forcing filters for the dl1 dataset that are currently read from the pre-existing files
        # This should be fixed in ctapipe and then corrected here
        writer._h5file.filters = filters
        print("USING FILTERS: ", writer._h5file.filters)

<<<<<<< HEAD
        ### EVENT LOOP ###
=======
        first_valid_ucts = None
        first_valid_ucts_tib = None

>>>>>>> 24d81bcf
        for i, event in enumerate(chain([first_event],  event_iter)):

            if i % 100 == 0:
                print(i)

            event.dl0.prefix = ''
            event.mc.prefix = 'mc'
            event.trig.prefix = ''


            # write sub tables
            if is_simu:
                write_subarray_tables(writer, event, metadata)
                if not custom_calibration:
                    cal_mc(event)

            else:
                if i==0:
                    # initialize the telescope
                    # FIXME? LST calibrator is only for one telescope
                    # it should be inside the telescope loop (?)

                    tel_id = calibration_calculator.tel_id

                    # write the first calibration event (initialized from calibration h5 file)
                    write_calibration_data(writer,
                                           calibration_index,
                                           r1_dl1_calibrator.mon_data.tel[tel_id],
                                           new_ped=True, new_ff=True)

                # drs4 calibrations
                r0_r1_calibrator.calibrate(event)

                # process interleaved events (pedestals, ff, calibration)
                new_ped_event, new_ff_event = calibration_calculator.process_interleaved(event)

                # write monitoring containers if updated
                if new_ped_event or new_ff_event:
                    write_calibration_data(writer,
                                       calibration_index,
                                       event.mon.tel[tel_id],
                                       new_ped=new_ped_event, new_ff=new_ff_event)

                # calibrate and extract image from event
                r1_dl1_calibrator(event)

                # update the calibration index in the dl1 event container
                dl1_container.calibration_id = calibration_index.calibration_id



            # Temporal volume reducer for lstchain - dl1 level must be filled and dl0 will be overwritten.
            # When the last version of the method is implemented, vol. reduction will be done at dl0
            apply_volume_reduction(event, config)
            # FIXME? This should be eventually done after we evaluate whether the image is
            # a candidate muon ring. In that case the full image could be kept, or reduced
            # only after the ring analysis is complete.

            for ii, telescope_id in enumerate(event.r0.tels_with_data):

                tel = event.dl1.tel[telescope_id]
                tel.prefix = ''  # don't really need one
                # remove the first part of the tel_name which is the type 'LST', 'MST' or 'SST'
                tel_name = str(event.inst.subarray.tel[telescope_id])[4:]

                if custom_calibration:
                    lst_calibration(event, telescope_id)

                try:
                    dl1_filled = get_dl1(event, telescope_id,
                                         dl1_container=dl1_container,
                                         custom_config=config,
                                         use_main_island=True)

                except HillasParameterizationError:
                    logging.exception(
                        'HillasParameterizationError in get_dl1()'
                    )
                    continue

                if dl1_filled is not None:

                    # Some custom def
                    dl1_container.wl = dl1_container.width / dl1_container.length
                    # Log10(Energy) in TeV
                    if is_simu:
                        dl1_container.mc_energy = event.mc.energy.to_value(u.TeV)
                        dl1_container.log_mc_energy = np.log10(event.mc.energy.to_value(u.TeV))
                        dl1_container.fill_mc(event)

                    dl1_container.log_intensity = np.log10(dl1_container.intensity)
                    dl1_container.gps_time = event.trig.gps_time.value

                    if not is_simu:
                        # GPS + WRS + UCTS is now working in its nominal configuration.
                        # These TS are stored into ucts_time container.
                        # TS can be alternatively calculated from the TIB and
                        # Dragon modules counters based on the first valid UCTS TS
                        # as the reference point. For the time being, the three TS
                        # are stored in the DL1 files for checking purposes.

                        module_id = 82  # Get counters from the central Dragon module

                        if math.isnan(ucts_t0_dragon) and math.isnan(dragon_counter0) \
                                and math.isnan(ucts_t0_tib) and math.isnan(tib_counter0):
                            # Dragon/TIB timestamps not based on a valid absolute reference timestamp

                            dragon_time = (
                                    event.lst.tel[telescope_id].svc.date +
                                    event.lst.tel[telescope_id].evt.pps_counter[module_id] +
                                    event.lst.tel[telescope_id].evt.tenMHz_counter[module_id] * 10 ** (-7)
                            )

                            tib_time = (
                                    event.lst.tel[telescope_id].svc.date +
                                    event.lst.tel[telescope_id].evt.tib_pps_counter +
                                    event.lst.tel[telescope_id].evt.tib_tenMHz_counter * 10 ** (-7)
                            )

                            if event.lst.tel[telescope_id].evt.extdevices_presence & 2:
                                # UCTS presence flag is OK
                                ucts_time = event.lst.tel[telescope_id].evt.ucts_timestamp * 1e-9  # secs

                                if first_valid_ucts is None:
                                    first_valid_ucts = ucts_time

                                    initial_dragon_counter = (
                                            event.lst.tel[telescope_id].evt.pps_counter[module_id] +
                                            event.lst.tel[telescope_id].evt.tenMHz_counter[module_id] * 10 ** (-7)
                                    )
                                    logger.info(
                                        f"Dragon timestamps not based on a valid absolute reference timestamp. "
                                        f"Consider using the following initial values \n"
                                        f"Event ID: {event.r0.event_id}, "
                                        f"First valid UCTS timestamp: {first_valid_ucts:.9f} s, "
                                        f"corresponding Dragon counter {initial_dragon_counter:.9f} s"
                                    )

                                if first_event.lst.tel[1].evt.extdevices_presence & 1 \
                                        and first_valid_ucts_tib is None:
                                    # Both TIB and UCTS presence flags are OK
                                    first_valid_ucts_tib = ucts_time

                                    initial_tib_counter = (
                                            event.lst.tel[telescope_id].evt.tib_pps_counter +
                                            event.lst.tel[telescope_id].evt.tib_tenMHz_counter * 10 ** (-7)
                                    )
                                    logger.info(
                                        f"TIB timestamps not based on a valid absolute reference timestamp. "
                                        f"Consider using the following initial values \n"
                                        f"Event ID: {event.r0.event_id}, UCTS timestamp corresponding to "
                                        f"the first valid TIB counter: {first_valid_ucts_tib:.9f} s, "
                                        f"corresponding TIB counter {initial_tib_counter:.9f} s"
                                    )
                            else:
                                ucts_time = math.nan

                        else:
                            # Dragon/TIB timestamps based on a valid absolute reference UCTS timestamp
                            dragon_time = (
                                    (ucts_t0_dragon - dragon_counter0) * 1e-9 +  # secs
                                    event.lst.tel[telescope_id].evt.pps_counter[module_id] +
                                    event.lst.tel[telescope_id].evt.tenMHz_counter[module_id] * 10 ** (-7)
                            )

                            tib_time = (
                                    (ucts_t0_tib - tib_counter0) * 1e-9 +  # secs
                                    event.lst.tel[telescope_id].evt.tib_pps_counter +
                                    event.lst.tel[telescope_id].evt.tib_tenMHz_counter * 10 ** (-7)
                            )
                            if event.lst.tel[telescope_id].evt.extdevices_presence & 2:
                                # UCTS presence flag is OK
                                ucts_time = event.lst.tel[telescope_id].evt.ucts_timestamp * 1e-9  # secs
                            else:
                                ucts_time = math.nan

                        # FIXME: directly use unix_tai format whenever astropy v4.1 is out
                        ucts_time_utc = unix_tai_to_utc(ucts_time)
                        dragon_time_utc = unix_tai_to_utc(dragon_time)
                        tib_time_utc = unix_tai_to_utc(tib_time)

                        dl1_container.ucts_time = ucts_time_utc.unix
                        dl1_container.dragon_time = dragon_time_utc.unix
                        dl1_container.tib_time = tib_time_utc.unix

                        # Select the timestamps to be used for pointing interpolation
                        if config['timestamps_pointing'] == "ucts":
                            event_timestamps = ucts_time_utc.unix
                        elif config['timestamps_pointing'] == "dragon":
                            event_timestamps = dragon_time_utc.unix
                        elif config['timestamps_pointing'] == "tib":
                            event_timestamps = tib_time_utc.unix
                        else:
                            raise ValueError("The timestamps_pointing option is not a valid one. \
                                             Try ucts (default), dragon or tib.")

                        if pointing_file_path and event_timestamps > 0:
                            azimuth, altitude = pointings.cal_pointingposition(event_timestamps, drive_data)
                            event.pointing[telescope_id].azimuth = azimuth
                            event.pointing[telescope_id].altitude = altitude
                            dl1_container.az_tel = azimuth
                            dl1_container.alt_tel = altitude
                        else:
                            dl1_container.az_tel = u.Quantity(np.nan, u.rad)
                            dl1_container.alt_tel = u.Quantity(np.nan, u.rad)

                        # Until the TIB trigger_type is fully reliable, we also add
                        # the ucts_trigger_type to the data
                        dl1_container.ucts_trigger_type = event.lst.tel[telescope_id].evt.ucts_trigger_type

<<<<<<< HEAD
                    dl1_container.trigger_time = event.r0.tel[telescope_id].trigger_time
                    dl1_container.trigger_type = event.r0.tel[telescope_id].trigger_type

                    # info not available in data
                    # dl1_container.num_trig_pix = calibrated_event.r0.tel[telescope_id].num_trig_pix
                    # dl1_container.trig_pix_id = calibrated_event.r0.tel[telescope_id].trig_pix_id

                    # FIXME: no need to read telescope characteristics like foclen for every event!
=======
>>>>>>> 24d81bcf
                    foclen = event.inst.subarray.tel[telescope_id].optics.equivalent_focal_length
                    mirror_area = u.Quantity(event.inst.subarray.tel[telescope_id].optics.mirror_area, u.m ** 2)
                    width = np.rad2deg(np.arctan2(dl1_container.width, foclen))
                    length = np.rad2deg(np.arctan2(dl1_container.length, foclen))
                    dl1_container.width = width.value
                    dl1_container.length = length.value
                    dl1_container.prefix = tel.prefix

                    # extra info for the image table
                    extra_im.tel_id = telescope_id
                    extra_im.selected_gain_channel = event.r1.tel[telescope_id].selected_gain_channel

                    for container in [extra_im, dl1_container, event.r0, tel]:
                        add_global_metadata(container, metadata)

                    event.r0.prefix = ''

<<<<<<< HEAD
                    writer.write(table_name = f'telescope/image/{tel_name}',
                                 containers = [event.r0, tel, extra_im])
                    writer.write(table_name = f'telescope/parameters/{tel_name}',
                                 containers = [dl1_container])

=======
                    writer.write(table_name=f'telescope/image/{tel_name}',
                                 containers=[event.r0, tel, extra_im])
                    writer.write(table_name=f'telescope/parameters/{tel_name}',
                                 containers=[dl1_container, extra_im])
>>>>>>> 24d81bcf

                    # Muon ring analysis, for real data only (MC is done starting from DL1 files)
                    if not is_simu:
                        bad_pixels = event.mon.tel[telescope_id].calibration.unusable_pixels[0]
                        # Set to 0 unreliable pixels:
                        image = tel.image*(~bad_pixels)

                        # process only promising events, in terms of # of pixels with large signals:
                        if tag_pix_thr(image):

                            # re-calibrate r1 to obtain new dl1, using a more adequate pulse integrator for muon rings
                            numsamples = event.r1.tel[telescope_id].waveform.shape[2]  # not necessarily the same as in r0!
                            bad_pixels_hg = event.mon.tel[telescope_id].calibration.unusable_pixels[0]
                            bad_pixels_lg = event.mon.tel[telescope_id].calibration.unusable_pixels[1]
                            # Now set to 0 all samples in unreliable pixels. Important for global peak
                            # integrator in case of crazy pixels!  TBD: can this be done in a simpler
                            # way?
                            bad_waveform = np.array(([np.transpose(np.array(numsamples*[bad_pixels_hg])),
                                                      np.transpose(np.array(numsamples*[bad_pixels_lg]))]))

                            # print('hg bad pixels:',np.where(bad_pixels_hg))
                            # print('lg bad pixels:',np.where(bad_pixels_lg))

                            event.r1.tel[telescope_id].waveform *= ~bad_waveform
                            r1_dl1_calibrator_for_muon_rings(event)

                            tel = event.dl1.tel[telescope_id]
                            image = tel.image*(~bad_pixels)

                            # Check again: with the extractor for muon rings (most likely GlobalPeakWindowSum)
                            # perhaps the event is no longer promising (e.g. if it has a large time evolution)
                            if not tag_pix_thr(image):
                                good_ring = False
                            else:
                                # read geometry from event.inst. But not needed for every event. FIXME?
                                geom = event.inst.subarray.tel[telescope_id].camera

                                muonintensityparam, size_outside_ring, muonringparam, good_ring, \
                                    radial_distribution, mean_pixel_charge_around_ring = \
                                    analyze_muon_event(event.r0.event_id, image, geom, foclen,
                                                       mirror_area, False, '')
                                #                      mirror_area, True, './') # (test) plot muon rings as png files

                                # Now we want to obtain the waveform sample (in HG and LG) at which the ring light peaks:
                                bright_pixels_waveforms = event.r1.tel[telescope_id].waveform[:, image > min_pe_for_muon_t_calc, :]
                                stacked_waveforms = np.sum(bright_pixels_waveforms, axis=-2)
                                # stacked waveforms from all bright pixels; shape (ngains, nsamples)
                                hg_peak_sample = np.argmax(stacked_waveforms, axis=-1)[0]
                                lg_peak_sample = np.argmax(stacked_waveforms, axis=-1)[1]

                            if good_ring:
                                fill_muon_event(muon_parameters, good_ring, event.r0.event_id, dragon_time,
                                                muonintensityparam, muonringparam, radial_distribution,
                                                size_outside_ring, mean_pixel_charge_around_ring,
                                                hg_peak_sample, lg_peak_sample)

                    # writes mc information per telescope, including photo electron image
                    if is_simu \
                            and (event.mc.tel[telescope_id].photo_electron_image > 0).any() \
                            and config['write_pe_image']:
                        event.mc.tel[telescope_id].prefix = ''
                        writer.write(table_name=f'simulation/{tel_name}',
                                     containers=[event.mc.tel[telescope_id], extra_im]
                                     )

<<<<<<< HEAD

        if not is_simu:
            # at the end of event loop ask calculation of remaining interleaved statistics
            calibration_calculator.output_interleaved_results(event)
            # write monitoring events
            write_calibration_data(writer,
                                   calibration_index,
                                   event.mon.tel[tel_id],
                                   new_ped=True, new_ff=True)

=======
    if first_valid_ucts is None:
        logger.warning("Not valid UCTS timestamp found")

    if first_valid_ucts_tib is None:
        logger.warning("Not valid TIB counter value found")
>>>>>>> 24d81bcf

    if is_simu:
        # Reconstruct source position from disp for all events and write the result in the output file
        for tel_name in ['LST_LSTCam']:
            focal = OpticsDescription.from_name(tel_name.split('_')[0]).equivalent_focal_length
            dl1_params_key = f'dl1/event/telescope/parameters/{tel_name}'
            add_disp_to_parameters_table(output_filename, dl1_params_key, focal)

        # Write energy histogram from simtel file and extra metadata
        # ONLY of the simtel file has been read until the end, otherwise it seems to hang here forever
        if source.max_events is None:
            write_simtel_energy_histogram(source, output_filename, obs_id=event.dl0.obs_id,
                                          metadata=metadata)
    else:
        muon_output_filename = output_filename.replace("dl1", "muons").replace('LST-1.1', 'LST-1').replace('.h5', '')
        table = Table(muon_parameters)
        table.write(muon_output_filename, format='fits', overwrite=True)


def add_disp_to_parameters_table(dl1_file, table_path, focal):
    """
    Reconstruct the disp parameters and source position from a DL1 parameters table and write the result in the file

    Parameters
    ----------
    dl1_file: HDF5 DL1 file containing the required field in `table_path`:
        - mc_alt
        - mc_az
        - mc_alt_tel
        - mc_az_tel

    table_path: path to the parameters table in the file
    focal: focal of the telescope
    """
    df = pd.read_hdf(dl1_file, key=table_path)

    source_pos_in_camera = sky_to_camera(df.mc_alt.values * u.rad,
                                         df.mc_az.values * u.rad,
                                         focal,
                                         df.mc_alt_tel.values * u.rad,
                                         df.mc_az_tel.values * u.rad,
                                         )
    disp_parameters = disp.disp(df.x.values * u.m,
                                df.y.values * u.m,
                                source_pos_in_camera.x,
                                source_pos_in_camera.y)

    with tables.open_file(dl1_file, mode="a") as file:
        tab = file.root[table_path]
        add_column_table(tab, tables.Float32Col, 'disp_dx', disp_parameters[0].value)
        tab = file.root[table_path]
        add_column_table(tab, tables.Float32Col, 'disp_dy', disp_parameters[1].value)
        tab = file.root[table_path]
        add_column_table(tab, tables.Float32Col, 'disp_norm', disp_parameters[2].value)
        tab = file.root[table_path]
        add_column_table(tab, tables.Float32Col, 'disp_angle', disp_parameters[3].value)
        tab = file.root[table_path]
        add_column_table(tab, tables.Float32Col, 'disp_sign', disp_parameters[4])
        tab = file.root[table_path]
        add_column_table(tab, tables.Float32Col, 'src_x', source_pos_in_camera.x.value)
        tab = file.root[table_path]
        add_column_table(tab, tables.Float32Col, 'src_y', source_pos_in_camera.y.value)<|MERGE_RESOLUTION|>--- conflicted
+++ resolved
@@ -329,13 +329,9 @@
         writer._h5file.filters = filters
         print("USING FILTERS: ", writer._h5file.filters)
 
-<<<<<<< HEAD
-        ### EVENT LOOP ###
-=======
         first_valid_ucts = None
         first_valid_ucts_tib = None
 
->>>>>>> 24d81bcf
         for i, event in enumerate(chain([first_event],  event_iter)):
 
             if i % 100 == 0:
@@ -546,17 +542,10 @@
                         # the ucts_trigger_type to the data
                         dl1_container.ucts_trigger_type = event.lst.tel[telescope_id].evt.ucts_trigger_type
 
-<<<<<<< HEAD
                     dl1_container.trigger_time = event.r0.tel[telescope_id].trigger_time
                     dl1_container.trigger_type = event.r0.tel[telescope_id].trigger_type
 
-                    # info not available in data
-                    # dl1_container.num_trig_pix = calibrated_event.r0.tel[telescope_id].num_trig_pix
-                    # dl1_container.trig_pix_id = calibrated_event.r0.tel[telescope_id].trig_pix_id
-
                     # FIXME: no need to read telescope characteristics like foclen for every event!
-=======
->>>>>>> 24d81bcf
                     foclen = event.inst.subarray.tel[telescope_id].optics.equivalent_focal_length
                     mirror_area = u.Quantity(event.inst.subarray.tel[telescope_id].optics.mirror_area, u.m ** 2)
                     width = np.rad2deg(np.arctan2(dl1_container.width, foclen))
@@ -574,18 +563,11 @@
 
                     event.r0.prefix = ''
 
-<<<<<<< HEAD
                     writer.write(table_name = f'telescope/image/{tel_name}',
                                  containers = [event.r0, tel, extra_im])
                     writer.write(table_name = f'telescope/parameters/{tel_name}',
                                  containers = [dl1_container])
 
-=======
-                    writer.write(table_name=f'telescope/image/{tel_name}',
-                                 containers=[event.r0, tel, extra_im])
-                    writer.write(table_name=f'telescope/parameters/{tel_name}',
-                                 containers=[dl1_container, extra_im])
->>>>>>> 24d81bcf
 
                     # Muon ring analysis, for real data only (MC is done starting from DL1 files)
                     if not is_simu:
@@ -651,7 +633,6 @@
                                      containers=[event.mc.tel[telescope_id], extra_im]
                                      )
 
-<<<<<<< HEAD
 
         if not is_simu:
             # at the end of event loop ask calculation of remaining interleaved statistics
@@ -662,13 +643,11 @@
                                    event.mon.tel[tel_id],
                                    new_ped=True, new_ff=True)
 
-=======
     if first_valid_ucts is None:
         logger.warning("Not valid UCTS timestamp found")
 
     if first_valid_ucts_tib is None:
         logger.warning("Not valid TIB counter value found")
->>>>>>> 24d81bcf
 
     if is_simu:
         # Reconstruct source position from disp for all events and write the result in the output file
