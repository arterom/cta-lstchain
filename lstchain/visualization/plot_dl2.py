"""Module for plotting results from reconstruction.

Usage:
"import plot_dl2"
"""
import numpy as np
import matplotlib.pyplot as plt
import scipy.stats
from scipy.stats import norm
from matplotlib import gridspec
from sklearn.metrics import accuracy_score
from sklearn.metrics import roc_curve

def plot_features(data, true_hadroness=False):
    """Plot the distribution of different features that characterize
    events, such as hillas parameters or MC data.

    Parameters:
    -----------
    data: pandas DataFrame

<<<<<<< HEAD
    truehadroness:
=======
true_hadroness:
>>>>>>> 25f6202f
    True: True gammas and proton events are plotted (they are separated using true hadroness).
    False: Gammas and protons are separated using reconstructed hadroness (hadro_rec)
    """
    hadro = "hadro_rec"
    if true_hadroness:
        hadro = "hadroness"

    #Energy distribution
    plt.subplot(331)
    plt.hist(data[data[hadro]<1]['mc_energy'],
            histtype=u'step',bins=100,
             label="Gammas")
    plt.hist(data[data[hadro]>0]['mc_energy'],
             histtype=u'step',bins=100,
             label="Protons")
    plt.ylabel(r'# of events',fontsize=15)
    plt.xlabel(r"$log_{10}E$(GeV)")
    plt.legend()

    #disp_ distribution
    plt.subplot(332)
    plt.hist(data[data[hadro] < 1]['disp_norm'],
             histtype=u'step', bins=100,
             label="Gammas")
    plt.hist(data[data[hadro] > 0]['disp_norm'],
             histtype=u'step', bins=100,
             label="Protons")
    plt.ylabel(r'# of events', fontsize=15)
    plt.xlabel(r"disp_ (m)")

    #Intensity distribution
    plt.subplot(333)
    plt.hist(data[data[hadro] < 1]['intensity'],
             histtype=u'step', bins=100,
             label="Gammas")
    plt.hist(data[data[hadro] > 0]['intensity'],
             histtype=u'step', bins=100,
             label="Protons")
    plt.ylabel(r'# of events', fontsize=15)
    plt.xlabel(r"$log_{10}Intensity$")

    dataforwl = data[data['intensity'] > np.log10(200)]
    #Width distribution
    plt.subplot(334)
    plt.hist(dataforwl[dataforwl[hadro] < 1]['width'],
             histtype=u'step', bins=100,
             label="Gammas")
    plt.hist(dataforwl[dataforwl[hadro] > 0]['width'],
             histtype=u'step', bins=100,
             label="Protons")
    plt.ylabel(r'# of events', fontsize=15)
    plt.xlabel(r"Width (º)")

    #Length distribution
    plt.subplot(335)
    plt.hist(dataforwl[dataforwl[hadro] < 1]['length'],
             histtype=u'step', bins=100,
             label="Gammas")
    plt.hist(dataforwl[dataforwl[hadro] > 0]['length'],
             histtype=u'step', bins=100,
             label="Protons")
    plt.ylabel(r'# of events', fontsize=15)
    plt.xlabel(r"Length (º)")

    #r distribution
    plt.subplot(336)
    plt.hist(data[data[hadro] < 1]['r'],
             histtype=u'step', bins=100,
             label="Gammas")
    plt.hist(data[data[hadro] > 0]['r'],
             histtype=u'step', bins=100,
             label="Protons")
    plt.ylabel(r'# of events', fontsize=15)
    plt.xlabel(r"r (m)")

    #psi distribution

    plt.subplot(337)
    plt.hist(data[data[hadro] < 1]['psi'],
             histtype=u'step', bins=100,
             label="Gammas")
    plt.hist(data[data[hadro] > 0]['psi'],
             histtype=u'step', bins=100,
             label="Protons")
    plt.ylabel(r'# of events', fontsize=15)
    plt.xlabel(r"psi angle(rad)")

    #psi distribution

    plt.subplot(338)
    plt.hist(data[data[hadro] < 1]['phi'],
             histtype=u'step', bins=100,
             label="Gammas")
    plt.hist(data[data[hadro] > 0]['phi'],
             histtype=u'step', bins=100,
             label="Protons")
    plt.ylabel(r'# of events', fontsize=15)
    plt.xlabel(r"phi angle(m)")

    #Time gradient

    plt.subplot(339)
    plt.hist(data[data[hadro] < 1]['time_gradient'],
             histtype=u'step', bins=100,
             label="Gammas")
    plt.hist(data[data[hadro] > 0]['time_gradient'],
             histtype=u'step', bins=100,
             label="Protons")
    plt.ylabel(r'# of events', fontsize=15)
    plt.xlabel(r"Time gradient")


<<<<<<< HEAD
def plot_e(data,truehadroness=False):
=======
def plot_e(data, n_bins, emin, emax, true_hadroness=False):
>>>>>>> 25f6202f

    """Plot the performance of reconstructed Energy.

    Parameters:
    -----------
    data: pandas DataFrame

<<<<<<< HEAD
    truehadroness:
    True: True gammas and proton events are plotted (they are separated using true hadroness).
=======
    true_hadroness:
    True: True gammas and proton events are plotted
    (they are separated using true hadroness).
>>>>>>> 25f6202f
    False: Gammas and protons are separated using reconstructed hadroness (hadro_rec)

    """
    hadro = "hadro_rec"
    if true_hadroness:
        hadro = "hadroness"

    gammas = data[data[hadro]==0]

    plt.subplot(221)
<<<<<<< HEAD
    difE = ((gammas['mc_energy']-gammas['e_rec'])*np.log(10))
    section = difE[abs(difE) < 1.5]
    mu, sigma = norm.fit(section)
    print(mu, sigma)
    n, bins, patches = plt.hist(difE,100,
                                density=1,alpha=0.75)
    y = norm.pdf( bins, mu, sigma)
    plt.plot(bins, y, 'r--', linewidth=2)
    plt.xlabel('$(log_{10}(E_{gammas})-log_{10}(E_{rec}))*log_{N}(10)$',
               fontsize=10)
    plt.figtext(0.15,0.7,'Mean: '+str(round(mu,4)),
                fontsize=10)
    plt.figtext(0.15,0.65,'Std: '+str(round(sigma,4)),
                fontsize=10)
=======

    delta_e = np.log(10**data['e_rec']/10**data['mc_energy'])
    means_result = scipy.stats.binned_statistic(
        data['mc_energy'],[delta_e,delta_e**2],
        bins=n_bins,range=(emin, emax),statistic='mean')
    means, means2 = means_result.statistic
    standard_deviations = np.sqrt(means2 - means**2)
    bin_edges = means_result.bin_edges
    bin_centers = (bin_edges[:-1] + bin_edges[1:])/2.

    plt.errorbar(x=bin_centers,
                 y=means, yerr=standard_deviations,
                 linestyle='none', marker='.')
    plt.ylabel('Bias',fontsize=24)
>>>>>>> 25f6202f

    plt.subplot(222)
    hE = plt.hist2d(gammas['mc_energy'],
                gammas['e_rec'],
                    bins=100)

    plt.colorbar(hE[3])
    plt.xlabel('$log_{10}E_{gammas}$',
               fontsize=15)
    plt.ylabel('$log_{10}E_{rec}$',
               fontsize=15)
    plt.plot(gammas['mc_energy'],gammas['mc_energy'],
             "-",color='red')

    #Plot a profile
<<<<<<< HEAD
    subplot = plt.subplot(223)
    means_result = scipy.stats.binned_statistic(
        gammas['mc_energy'],[difE,difE**2],
        bins=50,range=(1,6),statistic='mean')
    means, means2 = means_result.statistic
    standard_deviations = np.sqrt(means2 - means**2)
    bin_edges = means_result.bin_edges
    bin_centers = (bin_edges[:-1] + bin_edges[1:])/2.

    #fig = plt.figure()
    gs = gridspec.GridSpecFromSubplotSpec(2, 1,
                                          height_ratios=[2, 1],
                                          subplot_spec=subplot)
    ax0 = plt.subplot(gs[0])
    plot0 = ax0.errorbar(x=bin_centers, y=means, yerr=standard_deviations,
                         linestyle='none', marker='.')
    plt.ylabel('$(log_{10}(E_{true})-log_{10}(E_{rec}))*log_{N}(10)$',
               fontsize=10)

    ax1 = plt.subplot(gs[1], sharex = ax0)
    plot1 = ax1.plot(bin_centers,standard_deviations,
                     marker='+',linestyle='None')
    plt.setp(ax0.get_xticklabels(),
             visible=False)
    yticks = ax1.yaxis.get_major_ticks()
    yticks[-1].label1.set_visible(False)
    plt.ylabel("Std",fontsize=10)
    plt.xlabel('$log_{10}E_{true}$',
               fontsize=10)
    plt.subplots_adjust(hspace=.0)


def plot_disp(data,truehadroness=False):
=======
    plt.subplot(223)

    plt.plot(bin_centers,standard_deviations,
             marker='X',linestyle='None')
    plt.ylabel('STD',fontsize=24)
    plt.xlabel('$log_{10}E_{true}(GeV)$',fontsize=24)


    plt.subplots_adjust(hspace=.0)

def plot_disp(data,true_hadroness=False):
>>>>>>> 25f6202f

    """Plot the performance of reconstructed position

    Parameters:
    -----------
    data: pandas DataFrame

<<<<<<< HEAD
    truehadroness: boolean
=======
    true_hadroness: boolean
>>>>>>> 25f6202f
    True: True gammas and proton events are plotted (they are separated
    using true hadroness).
    False: Gammas and protons are separated using reconstructed
    hadroness (hadro_rec)
    """
    hadro = "hadro_rec"
    if true_hadroness:
        hadro = "hadroness"

    gammas = data[data[hadro]==0]

    plt.subplot(221)
    difD = ((gammas['disp_norm']-gammas['disp_rec'])/gammas['disp_norm'])
    section = difD[abs(difD) < 0.5]
    mu,sigma = norm.fit(section)
    print(mu,sigma)
    n,bins,patches = plt.hist(difD,100,density=1,
                              alpha=0.75,range=[-2,1.5])
    y = norm.pdf( bins, mu, sigma)
    l = plt.plot(bins, y, 'r--', linewidth=2)
    plt.xlabel('$\\frac{disp\_norm_{gammas}-disp_{rec}}{disp\_norm_{gammas}}$',
    fontsize=15)
    plt.figtext(0.15,0.7,'Mean: '+str(round(mu,4)),
                fontsize=12)
    plt.figtext(0.15,0.65,'Std: '+str(round(sigma,4)),
                fontsize=12)

    plt.subplot(222)
    hD = plt.hist2d(gammas['disp_norm'],gammas['disp_rec'],
                    bins=100,
                    range=([0,1.1],[0,1.1]),
                )
    plt.colorbar(hD[3])
    plt.xlabel('$disp\_norm_{gammas}$',
            fontsize=15)
    plt.ylabel('$disp\_norm_{rec}$',
               fontsize=15)
    plt.plot(gammas['disp_norm'], gammas['disp_norm'], "-", color='red')

    plt.subplot(223)
    theta2 = (gammas['src_x']-gammas['src_x_rec'])**2
    +(gammas['src_y']-gammas['src_y'])**2
    plt.hist(theta2,bins=100,
            range=[0,0.1],histtype=u'step')
    plt.xlabel(r'$\theta^{2}(º)$',
               fontsize=15)
    plt.ylabel(r'# of events',
               fontsize=15)
<<<<<<< HEAD

def plot_disp_vector(data):
    fig, axes = plt.subplots(1, 2, figsize=(15,6))

    axes[0].hist2d(data.disp_dx, data.disp_dx_rec, bins=60);
    axes[0].set_xlabel('mc_disp')
    axes[0].set_ylabel('reco_disp')
    axes[0].set_title('disp_dx')

    axes[1].hist2d(data.disp_dy, data.disp_dy_rec, bins=60);
    axes[1].set_xlabel('mc_disp')
    axes[1].set_ylabel('reco_disp')
    axes[1].set_title('disp_dy');


def plot_pos(data,truehadroness=False):
=======

def plot_disp_vector(data):
    fig, axes = plt.subplots(1, 2)

    axes[0].hist2d(data.disp_dx, data.disp_dx_rec, bins=60);
    axes[0].set_xlabel('mc_disp')
    axes[0].set_ylabel('reco_disp')
    axes[0].set_title('disp_dx')

    axes[1].hist2d(data.disp_dy, data.disp_dy_rec, bins=60);
    axes[1].set_xlabel('mc_disp')
    axes[1].set_ylabel('reco_disp')
    axes[1].set_title('disp_dy');


def plot_pos(data,true_hadroness=False):
>>>>>>> 25f6202f

    """Plot the performance of reconstructed position

    Parameters:
    data: pandas DataFrame

<<<<<<< HEAD
    truehadroness: boolean
=======
    true_hadroness: boolean
>>>>>>> 25f6202f
    True: True gammas and proton events are plotted (they are separated
    using true hadroness).
    False: Gammas and protons are separated using reconstructed
    hadroness (hadro_rec)
    """
    hadro = "hadro_rec"
    if true_hadroness:
        hadro = "hadroness"

    #True position

    trueX = data[data[hadro]==0]['src_x']
    trueY = data[data[hadro]==0]['src_y']
    trueXprot = data[data[hadro]==1]['src_x']
    trueYprot = data[data[hadro]==1]['src_y']

    #Reconstructed position

    recX = data[data[hadro]==0]['src_x_rec']
    recY = data[data[hadro]==0]['src_y_rec']
    recXprot = data[data[hadro]==1]['src_x_rec']
    recYprot = data[data[hadro]==1]['src_y_rec']

    plt.subplot(221)
    plt.hist2d(trueXprot,trueYprot,
               bins=100,label="Protons")
    plt.colorbar()
    plt.title("True position Protons")
    plt.xlabel("x(m)")
    plt.ylabel("y (m)")
    plt.subplot(222)
    plt.hist2d(trueX,trueY,
               bins=100,label="Gammas",
               range=np.array([(-1, 1), (-1, 1)]))
    plt.colorbar()
    plt.title("True position Gammas")
    plt.xlabel("x (m)")
    plt.ylabel("y (m)")
    plt.subplot(223)
    plt.hist2d(recXprot,recYprot,
               bins=100,label="Protons",
               range=np.array([(-1, 1), (-1, 1)]))
    plt.colorbar()
    plt.title("Reconstructed position Protons")
    plt.xlabel("x (m)")
    plt.ylabel("y (m)")
    plt.subplot(224)
    plt.hist2d(recX,recY,
               bins=100,label="Gammas",
               range=np.array([(-1, 1), (-1, 1)]))
    plt.colorbar()
    plt.title("Reconstructed position Gammas ")
    plt.xlabel("x (m)")
    plt.ylabel("y (m)")


def plot_importances(clf,features):

    importances = clf.feature_importances_
    std = np.std([tree.feature_importances_ for tree in clf.estimators_],
                 axis=0)
    indices = np.argsort(importances)[::-1]

    print("Feature importances (gini index)")
    for f in range(len(features)):
        print("%d. %s (%f)" % (f + 1,
                               features[indices[f]],
                               importances[indices[f]]))

    ordered_features=[]
    for index in indices:
        ordered_features=ordered_features+[features[index]]

    plt.title("Feature importances",
              fontsize=15)
    plt.bar(range(len(features)),
            importances[indices],
            color="r", yerr=std[indices], align="center")
    plt.xticks(range(len(features)),
               ordered_features)
    plt.xlim([-1,
              len(features)])

def plot_ROC(clf,data,features, Energy_cut):
    # Plot ROC curve:
    check = clf.predict_proba(data[features])[0:,1]
    accuracy = accuracy_score(data['hadroness'],
                              data['hadro_rec'])
    print(accuracy)

    fpr_rf, tpr_rf, _ = roc_curve(data['hadroness'],
                                  check)

    plt.plot(fpr_rf, tpr_rf,
             label='Energy Cut: '+'%.3f'%(pow(10,Energy_cut)/1000)+' TeV')
    plt.xlabel('False positive rate',
               fontsize=15)
    plt.ylabel('True positive rate',
               fontsize=15)
    plt.legend(loc='best')

<<<<<<< HEAD
def plot_e_resolution(data,Nbins):

    plt.rcParams['figure.figsize'] = (30, 10)
    plt.rcParams['font.size'] = 14

    #difE = ((data['mc_energy']-data['e_rec'])*np.log(10))
    difE = np.log(10**data['e_rec']/10**data['mc_energy'])
    means_result = scipy.stats.binned_statistic(
            data['mc_energy'],[difE,difE**2],
            bins=Nbins,range=(1,3.5),statistic='mean')
=======
def plot_e_resolution(data, n_bins, emin, emax):


    #delta_e = ((data['mc_energy']-data['e_rec'])*np.log(10))
    delta_e = np.log(10**data['e_rec']/10**data['mc_energy'])
    means_result = scipy.stats.binned_statistic(
        data['mc_energy'],[delta_e,delta_e**2],
        bins=n_bins,range=(emin, emax),statistic='mean')
>>>>>>> 25f6202f
    means, means2 = means_result.statistic
    standard_deviations = np.sqrt(means2 - means**2)
    bin_edges = means_result.bin_edges
    bin_centers = (bin_edges[:-1] + bin_edges[1:])/2.

    gs0 = gridspec.GridSpec(1,2,width_ratios=[1,2])
    subplot = plt.subplot(gs0[0])
<<<<<<< HEAD
    gs = gridspec.GridSpecFromSubplotSpec(2, 1,height_ratios=[1, 1],subplot_spec=subplot)

    ax0 = plt.subplot(gs[0])
    plot0 = ax0.errorbar(x=bin_centers, y=means, yerr=standard_deviations,linestyle='none', marker='.')
=======
    gs = gridspec.GridSpecFromSubplotSpec(2, 1,
                                          height_ratios=[1, 1],
                                          subplot_spec=subplot)

    ax0 = plt.subplot(gs[0])
    plot0 = ax0.errorbar(x=bin_centers,
                         y=means, yerr=standard_deviations,
                         linestyle='none', marker='.')
>>>>>>> 25f6202f

    plt.ylabel('Bias',fontsize=24)
    plt.grid()
    ax1 = plt.subplot(gs[1],sharex = ax0)
    plot1 = ax1.plot(bin_centers,standard_deviations,
<<<<<<< HEAD
                     marker='+',linestyle='None')
=======
                     marker='X',linestyle='None')
>>>>>>> 25f6202f
    plt.ylabel('STD',fontsize=24)
    plt.xlabel('$log_{10}E_{true}(GeV)$',fontsize=24)
    plt.grid()

    subplot2 = plt.subplot(gs0[1])

<<<<<<< HEAD
    #Lines for setting the configuration of the subplots depending on Nbins
    import math
    sqrtNbins = np.sqrt(Nbins)
    a = int(math.ceil(sqrtNbins))
    dif = a - sqrtNbins
=======
    #Lines for setting the configuration of the subplots depending on n_bins

    sqrtn_bins = np.sqrt(n_bins)
    a = int(np.ceil(sqrtn_bins))
    dif = a - sqrtn_bins
>>>>>>> 25f6202f
    b=a
    if dif > 0.5:
        b=a-1

    gs2 = gridspec.GridSpecFromSubplotSpec(a, b,subplot_spec=subplot2)
<<<<<<< HEAD
    for nbin in range(0,Nbins):
        ax = plt.subplot(gs2[nbin])
        plt.hist(difE[means_result.binnumber==nbin+1],50,label='$logE_{center}$ '+'%.2f' % bin_centers[nbin])
        plt.legend()
=======
    for nbin in range(0,n_bins):
        ax = plt.subplot(gs2[nbin])
        plt.hist(delta_e[means_result.binnumber==nbin+1], 50,
                 label='$logE_{center}$ '+'%.2f' % bin_centers[nbin])
    plt.legend()
>>>>>>> 25f6202f
    plt.subplots_adjust(hspace=.25)
    plt.subplots_adjust(wspace=.5)

def calc_resolution(data):

<<<<<<< HEAD
    difE = np.log(10**data['e_rec']/10**data['mc_energy'])
    n , bins, _ = plt.hist(difE,bins=500)
    mu,sigma = scipy.stats.norm.fit(difE)
=======
    delta_e = np.log(10**data['e_rec']/10**data['mc_energy'])
    n , bins, _ = plt.hist(delta_e,bins=500)
    mu,sigma = scipy.stats.norm.fit(delta_e)
>>>>>>> 25f6202f
    print(mu,sigma)
    bin_width = bins[1] - bins[0]
    total = bin_width*sum(n)*0.68
    idx = np.abs(bins - mu).argmin()
    x = 0
    mindif = 1e10
    xpos=0
    integral=0
    while integral <= total:
        integral = bin_width*sum(n[idx-x:idx+x])
        x = x+1
    print(x,integral,total)
    sigma = bins[idx+x-1]
    plt.plot(bins,integral*scipy.stats.norm.pdf(bins, mu, sigma),linewidth=4,color='red',linestyle='--')
    plt.xlabel("$log(E_{rec}/E_{true})$")
    print(mu,sigma)
    return mu,sigma<|MERGE_RESOLUTION|>--- conflicted
+++ resolved
@@ -19,11 +19,7 @@
     -----------
     data: pandas DataFrame
 
-<<<<<<< HEAD
-    truehadroness:
-=======
 true_hadroness:
->>>>>>> 25f6202f
     True: True gammas and proton events are plotted (they are separated using true hadroness).
     False: Gammas and protons are separated using reconstructed hadroness (hadro_rec)
     """
@@ -136,11 +132,7 @@
     plt.xlabel(r"Time gradient")
 
 
-<<<<<<< HEAD
-def plot_e(data,truehadroness=False):
-=======
 def plot_e(data, n_bins, emin, emax, true_hadroness=False):
->>>>>>> 25f6202f
 
     """Plot the performance of reconstructed Energy.
 
@@ -148,14 +140,9 @@
     -----------
     data: pandas DataFrame
 
-<<<<<<< HEAD
-    truehadroness:
-    True: True gammas and proton events are plotted (they are separated using true hadroness).
-=======
     true_hadroness:
     True: True gammas and proton events are plotted
     (they are separated using true hadroness).
->>>>>>> 25f6202f
     False: Gammas and protons are separated using reconstructed hadroness (hadro_rec)
 
     """
@@ -166,22 +153,6 @@
     gammas = data[data[hadro]==0]
 
     plt.subplot(221)
-<<<<<<< HEAD
-    difE = ((gammas['mc_energy']-gammas['e_rec'])*np.log(10))
-    section = difE[abs(difE) < 1.5]
-    mu, sigma = norm.fit(section)
-    print(mu, sigma)
-    n, bins, patches = plt.hist(difE,100,
-                                density=1,alpha=0.75)
-    y = norm.pdf( bins, mu, sigma)
-    plt.plot(bins, y, 'r--', linewidth=2)
-    plt.xlabel('$(log_{10}(E_{gammas})-log_{10}(E_{rec}))*log_{N}(10)$',
-               fontsize=10)
-    plt.figtext(0.15,0.7,'Mean: '+str(round(mu,4)),
-                fontsize=10)
-    plt.figtext(0.15,0.65,'Std: '+str(round(sigma,4)),
-                fontsize=10)
-=======
 
     delta_e = np.log(10**data['e_rec']/10**data['mc_energy'])
     means_result = scipy.stats.binned_statistic(
@@ -196,7 +167,6 @@
                  y=means, yerr=standard_deviations,
                  linestyle='none', marker='.')
     plt.ylabel('Bias',fontsize=24)
->>>>>>> 25f6202f
 
     plt.subplot(222)
     hE = plt.hist2d(gammas['mc_energy'],
@@ -212,41 +182,6 @@
              "-",color='red')
 
     #Plot a profile
-<<<<<<< HEAD
-    subplot = plt.subplot(223)
-    means_result = scipy.stats.binned_statistic(
-        gammas['mc_energy'],[difE,difE**2],
-        bins=50,range=(1,6),statistic='mean')
-    means, means2 = means_result.statistic
-    standard_deviations = np.sqrt(means2 - means**2)
-    bin_edges = means_result.bin_edges
-    bin_centers = (bin_edges[:-1] + bin_edges[1:])/2.
-
-    #fig = plt.figure()
-    gs = gridspec.GridSpecFromSubplotSpec(2, 1,
-                                          height_ratios=[2, 1],
-                                          subplot_spec=subplot)
-    ax0 = plt.subplot(gs[0])
-    plot0 = ax0.errorbar(x=bin_centers, y=means, yerr=standard_deviations,
-                         linestyle='none', marker='.')
-    plt.ylabel('$(log_{10}(E_{true})-log_{10}(E_{rec}))*log_{N}(10)$',
-               fontsize=10)
-
-    ax1 = plt.subplot(gs[1], sharex = ax0)
-    plot1 = ax1.plot(bin_centers,standard_deviations,
-                     marker='+',linestyle='None')
-    plt.setp(ax0.get_xticklabels(),
-             visible=False)
-    yticks = ax1.yaxis.get_major_ticks()
-    yticks[-1].label1.set_visible(False)
-    plt.ylabel("Std",fontsize=10)
-    plt.xlabel('$log_{10}E_{true}$',
-               fontsize=10)
-    plt.subplots_adjust(hspace=.0)
-
-
-def plot_disp(data,truehadroness=False):
-=======
     plt.subplot(223)
 
     plt.plot(bin_centers,standard_deviations,
@@ -258,7 +193,6 @@
     plt.subplots_adjust(hspace=.0)
 
 def plot_disp(data,true_hadroness=False):
->>>>>>> 25f6202f
 
     """Plot the performance of reconstructed position
 
@@ -266,11 +200,7 @@
     -----------
     data: pandas DataFrame
 
-<<<<<<< HEAD
-    truehadroness: boolean
-=======
     true_hadroness: boolean
->>>>>>> 25f6202f
     True: True gammas and proton events are plotted (they are separated
     using true hadroness).
     False: Gammas and protons are separated using reconstructed
@@ -319,10 +249,9 @@
                fontsize=15)
     plt.ylabel(r'# of events',
                fontsize=15)
-<<<<<<< HEAD
 
 def plot_disp_vector(data):
-    fig, axes = plt.subplots(1, 2, figsize=(15,6))
+    fig, axes = plt.subplots(1, 2)
 
     axes[0].hist2d(data.disp_dx, data.disp_dx_rec, bins=60);
     axes[0].set_xlabel('mc_disp')
@@ -335,36 +264,14 @@
     axes[1].set_title('disp_dy');
 
 
-def plot_pos(data,truehadroness=False):
-=======
-
-def plot_disp_vector(data):
-    fig, axes = plt.subplots(1, 2)
-
-    axes[0].hist2d(data.disp_dx, data.disp_dx_rec, bins=60);
-    axes[0].set_xlabel('mc_disp')
-    axes[0].set_ylabel('reco_disp')
-    axes[0].set_title('disp_dx')
-
-    axes[1].hist2d(data.disp_dy, data.disp_dy_rec, bins=60);
-    axes[1].set_xlabel('mc_disp')
-    axes[1].set_ylabel('reco_disp')
-    axes[1].set_title('disp_dy');
-
-
 def plot_pos(data,true_hadroness=False):
->>>>>>> 25f6202f
 
     """Plot the performance of reconstructed position
 
     Parameters:
     data: pandas DataFrame
 
-<<<<<<< HEAD
-    truehadroness: boolean
-=======
     true_hadroness: boolean
->>>>>>> 25f6202f
     True: True gammas and proton events are plotted (they are separated
     using true hadroness).
     False: Gammas and protons are separated using reconstructed
@@ -466,18 +373,6 @@
                fontsize=15)
     plt.legend(loc='best')
 
-<<<<<<< HEAD
-def plot_e_resolution(data,Nbins):
-
-    plt.rcParams['figure.figsize'] = (30, 10)
-    plt.rcParams['font.size'] = 14
-
-    #difE = ((data['mc_energy']-data['e_rec'])*np.log(10))
-    difE = np.log(10**data['e_rec']/10**data['mc_energy'])
-    means_result = scipy.stats.binned_statistic(
-            data['mc_energy'],[difE,difE**2],
-            bins=Nbins,range=(1,3.5),statistic='mean')
-=======
 def plot_e_resolution(data, n_bins, emin, emax):
 
 
@@ -486,7 +381,6 @@
     means_result = scipy.stats.binned_statistic(
         data['mc_energy'],[delta_e,delta_e**2],
         bins=n_bins,range=(emin, emax),statistic='mean')
->>>>>>> 25f6202f
     means, means2 = means_result.statistic
     standard_deviations = np.sqrt(means2 - means**2)
     bin_edges = means_result.bin_edges
@@ -494,12 +388,6 @@
 
     gs0 = gridspec.GridSpec(1,2,width_ratios=[1,2])
     subplot = plt.subplot(gs0[0])
-<<<<<<< HEAD
-    gs = gridspec.GridSpecFromSubplotSpec(2, 1,height_ratios=[1, 1],subplot_spec=subplot)
-
-    ax0 = plt.subplot(gs[0])
-    plot0 = ax0.errorbar(x=bin_centers, y=means, yerr=standard_deviations,linestyle='none', marker='.')
-=======
     gs = gridspec.GridSpecFromSubplotSpec(2, 1,
                                           height_ratios=[1, 1],
                                           subplot_spec=subplot)
@@ -508,67 +396,41 @@
     plot0 = ax0.errorbar(x=bin_centers,
                          y=means, yerr=standard_deviations,
                          linestyle='none', marker='.')
->>>>>>> 25f6202f
 
     plt.ylabel('Bias',fontsize=24)
     plt.grid()
     ax1 = plt.subplot(gs[1],sharex = ax0)
     plot1 = ax1.plot(bin_centers,standard_deviations,
-<<<<<<< HEAD
-                     marker='+',linestyle='None')
-=======
                      marker='X',linestyle='None')
->>>>>>> 25f6202f
     plt.ylabel('STD',fontsize=24)
     plt.xlabel('$log_{10}E_{true}(GeV)$',fontsize=24)
     plt.grid()
 
     subplot2 = plt.subplot(gs0[1])
 
-<<<<<<< HEAD
-    #Lines for setting the configuration of the subplots depending on Nbins
-    import math
-    sqrtNbins = np.sqrt(Nbins)
-    a = int(math.ceil(sqrtNbins))
-    dif = a - sqrtNbins
-=======
     #Lines for setting the configuration of the subplots depending on n_bins
 
     sqrtn_bins = np.sqrt(n_bins)
     a = int(np.ceil(sqrtn_bins))
     dif = a - sqrtn_bins
->>>>>>> 25f6202f
     b=a
     if dif > 0.5:
         b=a-1
 
     gs2 = gridspec.GridSpecFromSubplotSpec(a, b,subplot_spec=subplot2)
-<<<<<<< HEAD
-    for nbin in range(0,Nbins):
-        ax = plt.subplot(gs2[nbin])
-        plt.hist(difE[means_result.binnumber==nbin+1],50,label='$logE_{center}$ '+'%.2f' % bin_centers[nbin])
-        plt.legend()
-=======
     for nbin in range(0,n_bins):
         ax = plt.subplot(gs2[nbin])
         plt.hist(delta_e[means_result.binnumber==nbin+1], 50,
                  label='$logE_{center}$ '+'%.2f' % bin_centers[nbin])
     plt.legend()
->>>>>>> 25f6202f
     plt.subplots_adjust(hspace=.25)
     plt.subplots_adjust(wspace=.5)
 
 def calc_resolution(data):
 
-<<<<<<< HEAD
-    difE = np.log(10**data['e_rec']/10**data['mc_energy'])
-    n , bins, _ = plt.hist(difE,bins=500)
-    mu,sigma = scipy.stats.norm.fit(difE)
-=======
     delta_e = np.log(10**data['e_rec']/10**data['mc_energy'])
     n , bins, _ = plt.hist(delta_e,bins=500)
     mu,sigma = scipy.stats.norm.fit(delta_e)
->>>>>>> 25f6202f
     print(mu,sigma)
     bin_width = bins[1] - bins[0]
     total = bin_width*sum(n)*0.68
