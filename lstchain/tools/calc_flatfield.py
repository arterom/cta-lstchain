--- conflicted
+++ resolved
@@ -112,17 +112,10 @@
 
                 ff_data = event.mon.tel[self.flatfield.tel_id].flatfield
 
-<<<<<<< HEAD
+
                 # save the config, to be retrieved as data.meta['config']
                 if not write_config:
                     ff_data.meta['config']=self.config
-=======
-
-            if ff_data:
-                # save the config, to be retrieved as data.meta['config']
-                if not write_config:
-                    ff_data.meta['config'] = self.config
->>>>>>> 98fbfeb0
                     write_config = True
 
                 self.writer.write(table_name, ff_data)
