--- conflicted
+++ resolved
@@ -94,12 +94,7 @@
     dl2 = dl1_to_dl2.apply_models(data, cls_gh, reg_energy, reg_disp_vector, custom_config=config)
 
     os.makedirs(args.outdir, exist_ok=True)
-<<<<<<< HEAD
-
-    outfile = args.outdir + '/dl2_' + os.path.basename(args.datafile)
-=======
     outfile = os.path.join(args.outdir, os.path.basename(args.datafile).replace('dl1','dl2'))
->>>>>>> 5c8914a5
 
 
     shutil.copyfile(args.datafile, outfile)
